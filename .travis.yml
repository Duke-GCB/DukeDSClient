language: python
python:
  - "2.7"
  - "3.5"
# command to install dependencies
<<<<<<< HEAD
install:
  - pip install -r requirements.txt
  - pip install flake8
  - python setup.py install
  - pip install -r devRequirements.txt
# command to run tests
script: nosetests ddsc
before_script:
  - flake8 --ignore E501 ddsc/
=======
install: 
  - "python setup.py install"
  - "pip install -r devRequirements.txt"
  - "pip install coveralls"
# command to run tests
script:
  coverage run --source=ddsc setup.py test
after_success:
  coveralls
>>>>>>> 8f6edcd0
<|MERGE_RESOLUTION|>--- conflicted
+++ resolved
@@ -2,25 +2,19 @@
 python:
   - "2.7"
   - "3.5"
-# command to install dependencies
-<<<<<<< HEAD
+
 install:
   - pip install -r requirements.txt
   - pip install flake8
   - python setup.py install
   - pip install -r devRequirements.txt
-# command to run tests
-script: nosetests ddsc
+  - pip install coveralls
+
+script:
+  coverage run --source=ddsc setup.py test
+
 before_script:
   - flake8 --ignore E501 ddsc/
-=======
-install: 
-  - "python setup.py install"
-  - "pip install -r devRequirements.txt"
-  - "pip install coveralls"
-# command to run tests
-script:
-  coverage run --source=ddsc setup.py test
+
 after_success:
-  coveralls
->>>>>>> 8f6edcd0
+  coveralls