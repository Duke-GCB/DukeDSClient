import os
from ddsc.core.ddsapi import DataServiceApi, DataServiceError, DataServiceAuth
from ddsc.core.util import KindType
from ddsc.core.localstore import HashUtil

FETCH_ALL_USERS_PAGE_SIZE = 25
DOWNLOAD_FILE_CHUNK_SIZE = 20 * 1024 * 1024


class RemoteStore(object):
    """
    Fetches project tree data from remote store.
    """
    def __init__(self, config):
        """
        Setup to allow fetching project tree.
        :param config: ddsc.config.Config settings to use for connecting to the dataservice.
        """
        self.config = config
        auth = DataServiceAuth(self.config)
        self.data_service = DataServiceApi(auth, self.config.url)

    def fetch_remote_project(self, project_name, must_exist=False, include_children=True):
        """
        Retrieve the project via project_name.
        :param project_name: str name of the project to try and download
        :param must_exist: should we error if the project doesn't exist
        :param include_children: should we read children(folders/files)
        :return: RemoteProject project requested or None if not found(and must_exist=False)
        """
        project = self._get_my_project(project_name)
        if project:
            if include_children:
                self._add_project_children(project)
        else:
            if must_exist:
                raise ValueError(u'There is no project with the name {}'.format(project_name).encode('utf-8'))
        return project

    def fetch_remote_project_by_id(self, id):
        """
        Retrieves project from via id
        :param id: str id of project from data service
        :return: RemoteProject we downloaded
        """
        response = self.data_service.get_project_by_id(id).json()
        return RemoteProject(response)

    def _get_my_project(self, project_name):
        """
        Return project tree root for project_name.
        :param project_name: str name of the project to download
        :return: RemoteProject project we found or None
        """
        response = self.data_service.get_projects().json()
        for project in response['results']:
            if project['name'] == project_name:
                return RemoteProject(project)
        return None

    def _add_project_children(self, project):
        """
        Add the rest of the project tree from the remote store to the project object.
        :param project: RemoteProject root of the project tree to add children too
        """
        response = self.data_service.get_project_children(project.id, '').json()
        project_children = RemoteProjectChildren(project.id, response['results'])
        for child in project_children.get_tree():
            project.add_child(child)

    def lookup_user_by_email_or_username(self, email, username):
        if username:
            return self.lookup_user_by_username(username)
        else:
            return self.lookup_user_by_email(email)

    def lookup_user_by_name(self, full_name):
        """
        Query remote store for a single user with the name full_name or raise error.
        :param full_name: str Users full name separated by a space.
        :return: RemoteUser user info for single user with full_name
        """
        res = self.data_service.get_users_by_full_name(full_name)
        json_data = res.json()
        results = json_data['results']
        found_cnt = len(results)
        if found_cnt == 0:
            raise ValueError("User not found:" + full_name)
        elif found_cnt > 1:
            raise ValueError("Multiple users with name:" + full_name)
        user = RemoteUser(results[0])
        if user.full_name.lower() != full_name.lower():
            raise ValueError("User not found:" + full_name)
        return user

    def lookup_user_by_username(self, username):
        """
        Finds the single user who has this username or raises ValueError.
        :param username: str username we are looking for
        :return: RemoteUser user we found
        """
        matches = [user for user in self.fetch_all_users() if user.username == username]
        if not matches:
            raise ValueError('Username not found: {}.'.format(username))
        if len(matches) > 1:
            raise ValueError('Multiple users with same username found: {}.'.format(username))
        return matches[0]

    def lookup_user_by_email(self, email):
        """
        Finds the single user who has this email or raises ValueError.
        :param email: str email we are looking for
        :return: RemoteUser user we found
        """
        matches = [user for user in self.fetch_all_users() if user.email == email]
        if not matches:
            raise ValueError('Email not found: {}.'.format(email))
        if len(matches) > 1:
            raise ValueError('Multiple users with same email found: {}.'.format(email))
        return matches[0]

    def get_current_user(self):
        """
        Fetch info about the current user
        :return: RemoteUser user who we are logged in as(auth determines this).
        """
        response = self.data_service.get_current_user().json()
        return RemoteUser(response)

    def fetch_all_users(self):
        """
        Retrieves all users from data service.
        :return: [RemoteUser] list of all users we downloaded
        """
        users = []
<<<<<<< HEAD
        while True:
            result = self.data_service.get_users_by_page_and_offset(page, per_page)
            user_list_json = result.json()
            for user_json in user_list_json['results']:
                users.append(RemoteUser(user_json))
            total_pages = int(result.headers["x-total-pages"])
            result_page = int(result.headers["x-page"])
            if result_page == total_pages:
                break
            page += 1
=======
        result = self.data_service.get_all_users()
        user_list_json = result.json()
        for user_json in user_list_json['results']:
            users.append(RemoteUser(user_json))
>>>>>>> 3a6dd52e
        return users

    def fetch_user(self, id):
        """
        Retrieves user from data service having a specific id
        :param id: str id of user from data service
        :return: RemoteUser user we downloaded
        """
        response = self.data_service.get_user_by_id(id).json()
        return RemoteUser(response)

    def set_user_project_permission(self, project, user, auth_role):
        """
        Update remote store for user giving auth_role permissions on project.
        :param project: RemoteProject project to give permissions to
        :param user: RemoteUser user who we are giving permissions to
        :param auth_role: str type of authorization to give user(project_admin)
        """
        self.data_service.set_user_project_permission(project.id, user.id, auth_role)

    def revoke_user_project_permission(self, project, user):
        """
        Update remote store for user removing auth_role permissions on project.
        :param project: RemoteProject project to remove permissions from
        :param user: RemoteUser user who we are removing permissions from
        """
        # Server errors out with 500 if a user isn't found.
        try:
            self.data_service.get_user_project_permission(project.id, user.id)
            self.data_service.revoke_user_project_permission(project.id, user.id)
        except DataServiceError as e:
            if e.status_code != 404:
                raise

    def download_file(self, remote_file, path, watcher):
        """
        Download a remote file associated with the remote uuid(file_id) into local path.
        :param remote_file: RemoteFile file to retrieve
        :param path: str file system path to save the contents to.
        :param watcher: object implementing send_item(item, increment_amt) that updates UI
        """
        url_json = self.data_service.get_file_url(remote_file.id).json()
        http_verb = url_json['http_verb']
        host = url_json['host']
        url = url_json['url']
        http_headers = url_json['http_headers']
        response = self.data_service.receive_external(http_verb, host, url, http_headers)
        with open(path, 'wb') as f:
            for chunk in response.iter_content(chunk_size=DOWNLOAD_FILE_CHUNK_SIZE):
                if chunk:  # filter out keep-alive new chunks
                    f.write(chunk)
                    watcher.transferring_item(remote_file, increment_amt=len(chunk))

    def get_project_names(self):
        """
        Return a list of names of the remote projects owned by this user.
        :return: [str]: the list of project names
        """
        names = []
        response = self.data_service.get_projects().json()
        for project in response['results']:
            names.append(project['name'])
        return names

    def delete_project_by_name(self, project_name):
        """
        Find the project named project_name and delete it raise error if not found.
        :param project_name: str: Name of the project we want to be deleted
        """
        project = self._get_my_project(project_name)
        if project:
            self.data_service.delete_project(project.id)
        else:
            raise ValueError("No project named '{}' found.\n".format(project_name))

    def get_active_auth_roles(self, context):
        """
        Retrieve non-deprecated authorization roles based on a context.
        Context should be RemoteAuthRole.PROJECT_CONTEXT or RemoteAuthRole.SYSTEM_CONTEXT.
        :param context: str: context for which auth roles to retrieve
        :return: [RemoteAuthRole]: list of active auth_role objects
        """
        response = self.data_service.get_auth_roles(context).json()
        return self.get_active_auth_roles_from_json(response)

    @staticmethod
    def get_active_auth_roles_from_json(json_data):
        """
        Given a json blob response containing a list of authorization roles return the active ones
        in an array of RemoteAuthRole objects.
        :param json_data: list of dictionaries - data from dds in auth_role format
        :return: [RemoteAuthRole] list of active auth_role objects
        """
        result = []
        for auth_role_properties in json_data['results']:
            auth_role = RemoteAuthRole(auth_role_properties)
            if not auth_role.is_deprecated:
                result.append(auth_role)
        return result


class RemoteProject(object):
    """
    Project data from a remote store projects request.
    Represents the top of a tree.
    Has kind property to allow project tree traversal with ProjectWalker.
    """
    def __init__(self, json_data):
        """
        Set properties based on json_data.
        :param json_data: dict JSON data containing project info
        """
        self.id = json_data['id']
        self.kind = json_data['kind']
        self.name = json_data['name']
        self.description = json_data['description']
        self.is_deleted = json_data['is_deleted']
        self.children = []
        self.remote_path = ''

    def add_child(self, child):
        """
        Add a file or folder to our remote project.
        :param child: RemoteFolder/RemoteFile child to add.
        """
        self.children.append(child)

    def __str__(self):
        return 'project: {} id:{} {}'.format(self.name, self.id, self.children)


class RemoteFolder(object):
    """
    Folder data from a remote store project_id_children or folder_id_children request.
    Represents a leaf or branch in a project tree.
    Has kind property to allow project tree traversal with ProjectWalker.
    """
    def __init__(self, json_data, parent_remote_path):
        """
        Set properties based on json_data.
        :param json_data: dict JSON data containing folder info
        :param parent_remote_path: remote_path path to this folder's parent
        """
        self.id = json_data['id']
        self.kind = json_data['kind']
        self.name = json_data['name']
        self.is_deleted = json_data['is_deleted']
        self.children = []
        self.remote_path = os.path.join(parent_remote_path, self.name)

    def add_child(self, child):
        """
        Add remote file or folder to this folder.
        :param child: RemoteFolder or remoteFile to add.
        """
        self.children.append(child)

    def __str__(self):
        return 'folder: {} id:{} {}'.format(self.name, self.id, self.children)


class RemoteFile(object):
    """
    File data from a remote store project_id_children or folder_id_children request.
    Represents a leaf in a project tree.
    Has kind property to allow project tree traversal with ProjectWalker.
    """
    def __init__(self, json_data, parent_remote_path):
        """
        Set properties based on json_data.
        :param json_data: dict JSON data containing file info
        :param parent_remote_path: remote_path path to this file's parent
        """
        self.id = json_data['id']
        self.kind = json_data['kind']
        self.name = json_data['name']
        self.path = self.name  # for compatibility with ProgressPrinter
        self.is_deleted = json_data['is_deleted']
        upload = RemoteFile.get_upload_from_json(json_data)
        self.size = upload['size']
        self.file_hash = None
        self.hash_alg = None
        hash_data = RemoteFile.get_hash_from_upload(upload)
        if hash_data:
            self.file_hash = hash_data.get('value')
            self.hash_alg = hash_data.get('algorithm')
        self.remote_path = os.path.join(parent_remote_path, self.name)

    def set_hash(self, file_hash, hash_alg):
        """
        Set the hash value and algorithm for the contents of the file.
        :param file_hash: str hash value
        :param hash_alg: str name of the hash algorithm(md5)
        """
        self.file_hash = file_hash
        self.hash_alg = hash_alg

    @staticmethod
    def get_upload_from_json(json_data):
        if 'current_version' in json_data:
            return json_data['current_version']['upload']
        else:
            if 'upload' in json_data:
                return json_data['upload']
            else:
                raise ValueError("Invalid file json data, unable to find upload.")

    @staticmethod
    def get_hash_from_upload(upload, target_algorithm=HashUtil.HASH_NAME):
        """
        Find hash value in upload dictionary.
        Older upload format stores a single hash in 'hash' property.
        New upload format stores multiple under 'hashes' property for this one we look for a particular algorithm.
        :param upload: dictionary: contains hash data in DukeDS upload format.
        :param target_algorithm: str: name of the algorithm to look for if there are more than one hash
        :return: dictionary of hash information, keys: "algorithm" and  "value"
        """
        hash_info = upload.get('hash')
        if hash_info:
            return hash_info
        hashes_array = upload.get('hashes')
        if hashes_array:
            for hash_info in hashes_array:
                algorithm = hash_info.get('algorithm')
                if algorithm == target_algorithm:
                    return hash_info
        return None

    def __str__(self):
        return 'file: {} id:{} size:{}'.format(self.name, self.id, self.size)


class RemoteUser(object):
    """
    User who can download/upload/edit project on remote store.
    """
    def __init__(self, json_data):
        """
        Set properties based on json_data.
        :param json_data: dict JSON data containing file info
        """
        self.id = json_data['id']
        self.username = json_data['username']
        self.full_name = json_data['full_name']
        self.email = json_data['email']

    def __str__(self):
        return 'id:{} username:{} full_name:{}'.format(self.id, self.username, self.full_name)


class RemoteAuthRole(object):
    PROJECT_CONTEXT = "project"
    SYSTEM_CONTEXT = "system"
    """
    Permissions a user can be given on a project.
    """
    def __init__(self, json_data):
        """
        Set properties based on json_data.
        :param json_data: dict JSON data containing auth_role info
        """
        self.id = json_data['id']
        self.name = json_data['name']
        self.description = json_data['description']
        self.is_deprecated = json_data['is_deprecated']

    def __str__(self):
        return 'id:{} name:{} description:{}'.format(self.id, self.name, self.description)


class RemoteProjectChildren(object):
    """
    Creates RemoteFolders and RemoteFiles as tree structure based on DukeDS recursive project children data.
    """
    def __init__(self, project_id, data):
        """
        Specify the project_id and the array of item dictionaries.
        :param project_id: str: uuid of the project
        :param data: [object]: DukeDS recursive project children
        """
        self.project_id = project_id
        self.data = data

    def _get_children_for_parent(self, parent_id):
        """
        Given a parent uuid return a list of dictionaries.
        :param parent_id: str: uuid of the parent
        :return: [dict]: children in this list with parent_id parent
        """
        children = []
        for child in self.data:
            parent = child['parent']
            if parent['id'] == parent_id:
                children.append(child)
        return children

    def get_tree(self):
        """
        Return array of RemoteFolders(with appropriate children)/RemoteFiles based on the values from constructor.
        :return: [RemoteFolder/RemoteFile]
        """
        return self.get_tree_recur(self.project_id, '')

    def get_tree_recur(self, parent_id, parent_path):
        """
        Recursively create array RemoteFolders/RemoteFiles.
        :param parent_id: str: uuid if the parent to find children for
        :param parent_path: str: remote path of parent to build child paths
        :return: [RemoteFolder/RemoteFile]
        """
        children = []
        for child_data in self._get_children_for_parent(parent_id):
            if child_data['kind'] == KindType.folder_str:
                folder = RemoteFolder(child_data, parent_path)
                for grand_child in self.get_tree_recur(child_data['id'], folder.remote_path):
                    folder.add_child(grand_child)
                children.append(folder)
            else:
                file = RemoteFile(child_data, parent_path)
                children.append(file)
        return children<|MERGE_RESOLUTION|>--- conflicted
+++ resolved
@@ -133,23 +133,10 @@
         :return: [RemoteUser] list of all users we downloaded
         """
         users = []
-<<<<<<< HEAD
-        while True:
-            result = self.data_service.get_users_by_page_and_offset(page, per_page)
-            user_list_json = result.json()
-            for user_json in user_list_json['results']:
-                users.append(RemoteUser(user_json))
-            total_pages = int(result.headers["x-total-pages"])
-            result_page = int(result.headers["x-page"])
-            if result_page == total_pages:
-                break
-            page += 1
-=======
         result = self.data_service.get_all_users()
         user_list_json = result.json()
         for user_json in user_list_json['results']:
             users.append(RemoteUser(user_json))
->>>>>>> 3a6dd52e
         return users
 
     def fetch_user(self, id):
