import os
from ddsc.core.ddsapi import DataServiceApi, DataServiceError, DataServiceAuth
from ddsc.core.util import KindType, REMOTE_PATH_SEP
from ddsc.core.localstore import HashUtil
from ddsc.core.userutil import UserUtil

FETCH_ALL_USERS_PAGE_SIZE = 25
DOWNLOAD_FILE_CHUNK_SIZE = 20 * 1024 * 1024

# Response content that does not need to be generated from the /project/<id>/children list.
PROJECT_LIST_EXCLUDE_RESPONSE_FIELDS = [
    'audit',
    'ancestors',
    'project',
]
# There is also a 'current_file_version' option that is still needed since it contains the
# file hash and size.


class RemoteStore(object):
    """
    Fetches project tree data from remote store.
    """
    def __init__(self, config, data_service=None):
        """
        Setup to allow fetching project tree.
        :param config: ddsc.config.Config settings to use for connecting to the dataservice.
        :param data_service: DataServiceApi: optional param to specify an existing DataServiceApi object
        """
        self.config = config
        if data_service:
            self.data_service = data_service
        else:
            auth = DataServiceAuth(self.config)
            self.data_service = DataServiceApi(auth, self.config.url)

    def fetch_remote_project(self, project_name_or_id, must_exist=False, include_children=True):
        """
        Retrieve the project via project name or id.
        :param project_name_or_id: ProjectNameOrId name or id of the project to fetch
        :param must_exist: should we error if the project doesn't exist
        :param include_children: should we read children(folders/files)
        :return: RemoteProject project requested or None if not found(and must_exist=False)
        """
        project = self._get_my_project(project_name_or_id)
        if project:
            if include_children:
                self._add_project_children(project, PROJECT_LIST_EXCLUDE_RESPONSE_FIELDS)
        else:
            if must_exist:
                project_description = project_name_or_id.description()
                raise NotFoundError(u'There is no project with the {}'.format(project_description))
        return project

    def fetch_remote_project_by_id(self, id):
        """
        Retrieves project from via id
        :param id: str id of project from data service
        :return: RemoteProject we downloaded
        """
        response = self.data_service.get_project_by_id(id).json()
        return RemoteProject(response)

    def _get_my_project(self, project_name_or_id):
        """
        Return project tree root for project_name_or_id.
        :param project_name_or_id: ProjectNameOrId name or id of the project to lookup
        :return: RemoteProject project we found or None
        """
        response = self.data_service.get_projects().json()
        for project in response['results']:
            if project_name_or_id.contained_in_dict(project):
                return RemoteProject(project)
        return None

    def _add_project_children(self, project, exclude_response_fields=None):
        """
        Add the rest of the project tree from the remote store to the project object.
        :param project: RemoteProject root of the project tree to add children too
        :param exclude_response_fields: [str]: list of fields to exclude in the children response items
        """
        response = self.data_service.get_project_children(project.id, '', exclude_response_fields).json()
        project_children = RemoteProjectChildren(project.id, response['results'])
        for child in project_children.get_tree():
            project.add_child(child)

    def lookup_or_register_user_by_email_or_username(self, email, username):
        """
        Lookup user by email or username. Only fill in one field.
        For both cases it will try to register if not found.
        :param email: str: email address of the user
        :param username: netid of the user to find
        :return: RemoteUser
        """
        if username:
            return self.get_or_register_user_by_username(username)
        else:
            return self.get_or_register_user_by_email(email)

    def lookup_user_by_name(self, full_name):
        """
        Query remote store for a single user with the name full_name or raise error.
        :param full_name: str Users full name separated by a space.
        :return: RemoteUser user info for single user with full_name
        """
        res = self.data_service.get_users_by_full_name(full_name)
        json_data = res.json()
        results = json_data['results']
        found_cnt = len(results)
        if found_cnt == 0:
            raise NotFoundError("User not found:" + full_name)
        elif found_cnt > 1:
            raise ValueError("Multiple users with name:" + full_name)
        user = RemoteUser(results[0])
        if user.full_name.lower() != full_name.lower():
            raise NotFoundError("User not found:" + full_name)
        return user

    def get_or_register_user_by_username(self, username):
        """
        Try to lookup user by username. If not found try registering the user.
        :param username: str: username to lookup
        :return: RemoteUser: user we found
        """
        util = UserUtil(self.data_service)
        user_json = util.find_user_by_username(username)
        if not user_json:
            user_json = util.register_user_by_username(username)
        return RemoteUser(user_json)

    def get_or_register_user_by_email(self, email):
        """
        Try to lookup user by email. If not found try registering the user.
        Raises ValueError when unable to find/register a user for the email.
        :param email: str: email to lookup or register a user for
        :return: RemoteUser: user we found
        """
        util = UserUtil(self.data_service)
        user_json = util.find_user_by_email(email)
        if not user_json:
            affiliate = util.find_affiliate_by_email(email)
            if affiliate:
                user_json = util.register_user_by_username(affiliate['uid'])
            else:
                raise ValueError("Unable to find or register a user with email {}".format(email))
        return RemoteUser(user_json)

    def get_auth_providers(self):
        """
        Return the list of authorization providers.
        :return: [RemoteAuthProvider]: list of remote auth providers
        """
        providers = []
        response = self.data_service.get_auth_providers().json()
        for data in response['results']:
            providers.append(RemoteAuthProvider(data))
        return providers

    def get_current_user(self):
        """
        Fetch info about the current user
        :return: RemoteUser user who we are logged in as(auth determines this).
        """
        response = self.data_service.get_current_user().json()
        return RemoteUser(response)

    def fetch_users(self, email=None, username=None):
        """
        Retrieves users with optional email and/or username filtering from data service.
        :param email: str: optional email to filter by
        :param username: str: optional username to filter by
        :return: [RemoteUser] list of all users we downloaded
        """
        users = []
        result = self.data_service.get_users(email=email, username=username)
        user_list_json = result.json()
        for user_json in user_list_json['results']:
            users.append(RemoteUser(user_json))
        return users

    def fetch_user(self, id):
        """
        Retrieves user from data service having a specific id
        :param id: str id of user from data service
        :return: RemoteUser user we downloaded
        """
        response = self.data_service.get_user_by_id(id).json()
        return RemoteUser(response)

    def set_user_project_permission(self, project, user, auth_role):
        """
        Update remote store for user giving auth_role permissions on project.
        :param project: RemoteProject project to give permissions to
        :param user: RemoteUser user who we are giving permissions to
        :param auth_role: str type of authorization to give user(project_admin)
        """
        self.data_service.set_user_project_permission(project.id, user.id, auth_role)

    def revoke_user_project_permission(self, project, user):
        """
        Update remote store for user removing auth_role permissions on project.
        :param project: RemoteProject project to remove permissions from
        :param user: RemoteUser user who we are removing permissions from
        """
        # Server errors out with 500 if a user isn't found.
        try:
            self.data_service.get_user_project_permission(project.id, user.id)
            self.data_service.revoke_user_project_permission(project.id, user.id)
        except DataServiceError as e:
            if e.status_code != 404:
                raise

    def download_file(self, remote_file, path, watcher):
        """
        Download a remote file associated with the remote uuid(file_id) into local path.
        :param remote_file: RemoteFile file to retrieve
        :param path: str file system path to save the contents to.
        :param watcher: object implementing send_item(item, increment_amt) that updates UI
        """
        url_json = self.data_service.get_file_url(remote_file.id).json()
        http_verb = url_json['http_verb']
        host = url_json['host']
        url = url_json['url']
        http_headers = url_json['http_headers']
        response = self.data_service.receive_external(http_verb, host, url, http_headers)
        with open(path, 'wb') as f:
            for chunk in response.iter_content(chunk_size=DOWNLOAD_FILE_CHUNK_SIZE):
                if chunk:  # filter out keep-alive new chunks
                    f.write(chunk)
                    watcher.transferring_item(remote_file, increment_amt=len(chunk))

    def get_project_names(self):
        """
        Return a list of names of the remote projects owned by this user.
        :return: [str]: the list of project names
        """
        names = []
        response = self.data_service.get_projects().json()
        for project in response['results']:
            names.append(project['name'])
        return names

    def get_projects_details(self):
        """
        Return list of top level details for all projects
        """
        return self.data_service.get_projects().json()['results']

    def get_projects_with_auth_role(self, auth_role):
        """
        Return the list of projects that have the specified auth role from the list that the current user has access to.
        :param auth_role: str: auth role we are filtering for
        :return: [dict]: list of projects that have auth_role permissions for the current user
        """
        user = self.get_current_user()
        # user.id
        projects = []
        response = self.data_service.get_projects().json()
        for project in response['results']:
            project_id = project['id']
            permissions = self.data_service.get_user_project_permission(project_id, user.id).json()
            if auth_role == permissions['auth_role']['id']:
                projects.append(project)
        return projects

    def delete_project(self, project_name_or_id):
        """
        Find the project with project_name_or_id and delete it raise error if not found.
        :param project_name_or_id: ProjectNameOrId: name or id of the project we want to be deleted
        """
        project = self._get_my_project(project_name_or_id)
        if project:
            self.data_service.delete_project(project.id)
        else:
            raise ValueError("No project with {} found.\n".format(project_name_or_id.description()))

    def get_active_auth_roles(self, context):
        """
        Retrieve non-deprecated authorization roles based on a context.
        Context should be RemoteAuthRole.PROJECT_CONTEXT or RemoteAuthRole.SYSTEM_CONTEXT.
        :param context: str: context for which auth roles to retrieve
        :return: [RemoteAuthRole]: list of active auth_role objects
        """
        response = self.data_service.get_auth_roles(context).json()
        return self.get_active_auth_roles_from_json(response)

    @staticmethod
    def get_active_auth_roles_from_json(json_data):
        """
        Given a json blob response containing a list of authorization roles return the active ones
        in an array of RemoteAuthRole objects.
        :param json_data: list of dictionaries - data from dds in auth_role format
        :return: [RemoteAuthRole] list of active auth_role objects
        """
        result = []
        for auth_role_properties in json_data['results']:
            auth_role = RemoteAuthRole(auth_role_properties)
            if not auth_role.is_deprecated:
                result.append(auth_role)
        return result

    def get_project_files(self, project):
        """
        Returns a list of project files (files in the project including their download links)
        :param project: RemoteProject
        :return: [ProjectFile]: files in the specified project
        """
        files = []
        result = self.data_service.get_project_files(project.id)
        user_list_json = result.json()
        for user_json in user_list_json['results']:
            files.append(ProjectFile(user_json))
        return files

    def get_file_url(self, file_id):
        """
        Given a file id return the RemoteFileUrl (file download url)
        :param file_id: str: DukeDS file uuid
        :return: RemoteFileUrl
        """
        return RemoteFileUrl(self.data_service.get_file_url(file_id).json())


class RemoteProject(object):
    """
    Project data from a remote store projects request.
    Represents the top of a tree.
    Has kind property to allow project tree traversal with ProjectWalker.
    """
    def __init__(self, json_data):
        """
        Set properties based on json_data.
        :param json_data: dict JSON data containing project info
        """
        self.id = json_data['id']
        self.kind = json_data['kind']
        self.name = json_data['name']
        self.description = json_data['description']
        self.is_deleted = json_data['is_deleted']
        self.children = []
<<<<<<< HEAD
        self.remote_path = '/'
=======
        self.remote_path = REMOTE_PATH_SEP
>>>>>>> 0361e1fc

    def add_child(self, child):
        """
        Add a file or folder to our remote project.
        :param child: RemoteFolder/RemoteFile child to add.
        """
        self.children.append(child)

    def get_project_name_or_id(self):
        """
        :return: ProjectNameOrId: contains key of id
        """
        return ProjectNameOrId.create_from_remote_project(self)

    def __str__(self):
        return 'project: {} id:{} {}'.format(self.name, self.id, self.children)


class RemoteFolder(object):
    """
    Folder data from a remote store project_id_children or folder_id_children request.
    Represents a leaf or branch in a project tree.
    Has kind property to allow project tree traversal with ProjectWalker.
    """
    def __init__(self, json_data, parent_remote_path):
        """
        Set properties based on json_data.
        :param json_data: dict JSON data containing folder info
        :param parent_remote_path: remote_path path to this folder's parent
        """
        self.id = json_data['id']
        self.kind = json_data['kind']
        self.name = json_data['name']
        self.is_deleted = json_data['is_deleted']
        self.children = []
        self.remote_path = os.path.join(parent_remote_path, self.name)

    def add_child(self, child):
        """
        Add remote file or folder to this folder.
        :param child: RemoteFolder or remoteFile to add.
        """
        self.children.append(child)

    def __str__(self):
        return 'folder: {} id:{} {}'.format(self.name, self.id, self.children)


class RemoteFile(object):
    """
    File data from a remote store project_id_children or folder_id_children request.
    Represents a leaf in a project tree.
    Has kind property to allow project tree traversal with ProjectWalker.
    """
    def __init__(self, json_data, parent_remote_path):
        """
        Set properties based on json_data.
        :param json_data: dict JSON data containing file info
        :param parent_remote_path: remote_path path to this file's parent
        """
        self.id = json_data['id']
        self.file_version_id = json_data['current_version']['id']
        self.kind = json_data['kind']
        self.name = json_data['name']
        self.path = self.name  # for compatibility with ProgressPrinter
        self.is_deleted = json_data['is_deleted']
        upload = RemoteFile.get_upload_from_json(json_data)
        self.size = upload['size']
        self.file_hash = None
        self.hash_alg = None
        hash_data = RemoteFile.get_hash_from_upload(upload)
        if hash_data:
            self.file_hash = hash_data.get('value')
            self.hash_alg = hash_data.get('algorithm')
        self.remote_path = os.path.join(parent_remote_path, self.name)

    def set_hash(self, file_hash, hash_alg):
        """
        Set the hash value and algorithm for the contents of the file.
        :param file_hash: str hash value
        :param hash_alg: str name of the hash algorithm(md5)
        """
        self.file_hash = file_hash
        self.hash_alg = hash_alg

    @staticmethod
    def get_upload_from_json(json_data):
        if 'current_version' in json_data:
            return json_data['current_version']['upload']
        else:
            if 'upload' in json_data:
                return json_data['upload']
            else:
                raise ValueError("Invalid file json data, unable to find upload.")

    @staticmethod
    def get_hash_from_upload(upload, target_algorithm=HashUtil.HASH_NAME):
        """
        Find hash value in upload dictionary.
        Older upload format stores a single hash in 'hash' property.
        New upload format stores multiple under 'hashes' property for this one we look for a particular algorithm.
        :param upload: dictionary: contains hash data in DukeDS upload format.
        :param target_algorithm: str: name of the algorithm to look for if there are more than one hash
        :return: dictionary of hash information, keys: "algorithm" and  "value"
        """
        hash_info = upload.get('hash')
        if hash_info:
            return hash_info
        hashes_array = upload.get('hashes')
        if hashes_array:
            for hash_info in hashes_array:
                algorithm = hash_info.get('algorithm')
                if algorithm == target_algorithm:
                    return hash_info
        return None

    def __str__(self):
        return 'file: {} id:{} size:{}'.format(self.name, self.id, self.size)


class RemoteUser(object):
    """
    User who can download/upload/edit project on remote store.
    """
    def __init__(self, json_data):
        """
        Set properties based on json_data.
        :param json_data: dict JSON data containing file info
        """
        self.id = json_data['id']
        self.username = json_data['username']
        self.full_name = json_data['full_name']
        self.email = json_data['email']
        self.first_name = json_data['first_name']
        self.last_name = json_data['last_name']

    def __str__(self):
        return 'id:{} username:{} full_name:{}'.format(self.id, self.username, self.full_name)


class RemoteAuthRole(object):
    PROJECT_CONTEXT = "project"
    SYSTEM_CONTEXT = "system"
    """
    Permissions a user can be given on a project.
    """
    def __init__(self, json_data):
        """
        Set properties based on json_data.
        :param json_data: dict JSON data containing auth_role info
        """
        self.id = json_data['id']
        self.name = json_data['name']
        self.description = json_data['description']
        self.is_deprecated = json_data['is_deprecated']

    def __str__(self):
        return 'id:{} name:{} description:{}'.format(self.id, self.name, self.description)


class RemoteProjectChildren(object):
    """
    Creates RemoteFolders and RemoteFiles as tree structure based on DukeDS recursive project children data.
    """
    def __init__(self, project_id, data):
        """
        Specify the project_id and the array of item dictionaries.
        :param project_id: str: uuid of the project
        :param data: [object]: DukeDS recursive project children
        """
        self.project_id = project_id
        self.data = data

    def _get_children_for_parent(self, parent_id):
        """
        Given a parent uuid return a list of dictionaries.
        :param parent_id: str: uuid of the parent
        :return: [dict]: children in this list with parent_id parent
        """
        children = []
        for child in self.data:
            parent = child['parent']
            if parent['id'] == parent_id:
                children.append(child)
        return children

    def get_tree(self):
        """
        Return array of RemoteFolders(with appropriate children)/RemoteFiles based on the values from constructor.
        :return: [RemoteFolder/RemoteFile]
        """
<<<<<<< HEAD
        return self.get_tree_recur(self.project_id, '/')
=======
        return self.get_tree_recur(self.project_id, REMOTE_PATH_SEP)
>>>>>>> 0361e1fc

    def get_tree_recur(self, parent_id, parent_path):
        """
        Recursively create array RemoteFolders/RemoteFiles.
        :param parent_id: str: uuid if the parent to find children for
        :param parent_path: str: remote path of parent to build child paths
        :return: [RemoteFolder/RemoteFile]
        """
        children = []
        for child_data in self._get_children_for_parent(parent_id):
            if child_data['kind'] == KindType.folder_str:
                folder = RemoteFolder(child_data, parent_path)
                for grand_child in self.get_tree_recur(child_data['id'], folder.remote_path):
                    folder.add_child(grand_child)
                children.append(folder)
            else:
                file = RemoteFile(child_data, parent_path)
                children.append(file)
        return children


class RemoteAuthProvider(object):
    def __init__(self, json_data):
        """
        Set properties based on json_data.
        :param json_data: dict JSON data containing auth_role info
        """
        self.id = json_data['id']
        self.service_id = json_data['service_id']
        self.name = json_data['name']
        self.is_deprecated = json_data['is_deprecated']
        self.is_default = json_data['is_default']
        self.is_deprecated = json_data['is_deprecated']
        self.login_initiation_url = json_data['login_initiation_url']


class NotFoundError(Exception):
    def __init__(self, message):
        Exception.__init__(self, message)
        self.message = message


class ProjectNameOrId(object):
    """
    Contains either a project name or a project id(uuid).
    If it contains a project ID the project is assumed to already exist (only DukeDS makes up project uuid).
    If it contains a project name they project may or may not exist.
    """
    def __init__(self, value, is_name):
        self.value = value
        self.is_name = is_name

    def description(self):
        format_str = 'name {}'
        if not self.is_name:
            format_str = 'id {}'
        return format_str.format(self.value)

    def contained_in_dict(self, data):
        if self.is_name:
            return self.value == data.get('name')
        else:
            return self.value == data.get('id')

    def get_name_or_raise(self):
        if self.is_name:
            return self.value
        raise ValueError("Programming Error: Cannot return name. value is project id.")

    def get_id_or_raise(self):
        if not self.is_name:
            return self.value
        raise ValueError("Programming Error: Cannot return id. value is project name.")

    @staticmethod
    def create_from_name(name):
        return ProjectNameOrId(value=name, is_name=True)

    @staticmethod
    def create_from_project_id(project_id):
        return ProjectNameOrId(value=project_id, is_name=False)

    @staticmethod
    def create_from_remote_project(project):
        return ProjectNameOrId.create_from_project_id(project.id)


class ProjectFile(object):
    def __init__(self, json_data):
        """
        Set properties based on json_data.
        :param json_data: dict JSON data containing auth_role info
        """
        self.id = json_data['id']
        self.name = json_data['name']
        self.size = json_data['size']
        self.file_url = json_data['file_url']
        self.hashes = json_data['hashes']
        self.ancestors = json_data['ancestors']
        self.json_data = json_data
        self.kind = KindType.file_str

    @staticmethod
    def add_leading_slash(path):
        return '{}{}'.format(REMOTE_PATH_SEP, path)

    @staticmethod
    def strip_leading_slash(path):
        return path.lstrip(REMOTE_PATH_SEP)

    @property
    def path(self):
        names = self._get_remote_parent_folder_names()
        names.append(self.name)
        return self.add_leading_slash(REMOTE_PATH_SEP.join(names))

    def get_remote_parent_path(self):
        parent_folders_path = REMOTE_PATH_SEP.join(self._get_remote_parent_folder_names())
        return self.add_leading_slash(parent_folders_path)

    def _get_remote_parent_folder_names(self):
        return [item['name'] for item in self.ancestors if item['kind'] == KindType.folder_str]

    def get_local_path(self, directory_path):
        # Removing leading slash from self.path because os.path.join ignores preceding paths if it encounters an
        # absolute path.
        path_without_leading_slash = self.strip_leading_slash(self.path)
        return os.path.join(directory_path, path_without_leading_slash)

    def get_hash(self):
        return RemoteFile.get_hash_from_upload(self.json_data)

    @staticmethod
    def create_for_dds_file_dict(file_dict):
        """
        Create a ProjectFile for a DukeDS File dict specifying None for file_url since this data is not present.
        :param file_dict: dict: DukeDS API file dict
        :return: ProjectFile
        """
        # create a DukeDS ProjectFile dict based on input DukeDS File dict
        project_file_dict = {
            "id": file_dict["id"],
            "name": file_dict["name"],
            "size": file_dict["current_version"]["upload"]["size"],
            "hashes": file_dict["current_version"]["upload"]["hashes"],
            "ancestors": file_dict["ancestors"],
            "file_url": None,

        }
        return ProjectFile(project_file_dict)


class RemoteFileUrl(object):
    def __init__(self, json_data):
        self.http_verb = json_data['http_verb']
        self.host = json_data['host']
        self.url = json_data['url']
        self.http_headers = json_data['http_headers']<|MERGE_RESOLUTION|>--- conflicted
+++ resolved
@@ -338,11 +338,7 @@
         self.description = json_data['description']
         self.is_deleted = json_data['is_deleted']
         self.children = []
-<<<<<<< HEAD
-        self.remote_path = '/'
-=======
         self.remote_path = REMOTE_PATH_SEP
->>>>>>> 0361e1fc
 
     def add_child(self, child):
         """
@@ -534,11 +530,7 @@
         Return array of RemoteFolders(with appropriate children)/RemoteFiles based on the values from constructor.
         :return: [RemoteFolder/RemoteFile]
         """
-<<<<<<< HEAD
-        return self.get_tree_recur(self.project_id, '/')
-=======
         return self.get_tree_recur(self.project_id, REMOTE_PATH_SEP)
->>>>>>> 0361e1fc
 
     def get_tree_recur(self, parent_id, parent_path):
         """
