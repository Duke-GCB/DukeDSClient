--- conflicted
+++ resolved
@@ -1,14 +1,9 @@
 from __future__ import absolute_import
 from unittest import TestCase
 import requests
-<<<<<<< HEAD
 from ddsc.core.ddsapi import MultiJSONResponse, DataServiceApi, ContentType, UNEXPECTED_PAGING_DATA_RECEIVED, \
     DataServiceError, DSResourceNotConsistentError
 from mock import MagicMock, Mock
-=======
-from ddsc.core.ddsapi import MultiJSONResponse, DataServiceApi, UNEXPECTED_PAGING_DATA_RECEIVED
-from mock import MagicMock
->>>>>>> 502cea4c
 
 
 def fake_response_with_pages(status_code, json_return_value, num_pages=1):
@@ -357,7 +352,6 @@
         self.assertIsNotNone(api.http)
         self.assertEqual(type(api.http), requests.sessions.Session)
 
-<<<<<<< HEAD
     def test_check_err_with_good_response(self):
         resp = Mock(headers={}, status_code=202)
         url_suffix = ""
@@ -393,7 +387,7 @@
         data = None
         with self.assertRaises(DSResourceNotConsistentError):
             DataServiceApi._check_err(resp, url_suffix, data, allow_pagination=False)
-=======
+
     def test_get_projects(self):
         page1 = {
             "results": [
@@ -426,5 +420,4 @@
         self.assertEqual(1, first_call_second_arg['params']['page'])
         second_call_second_arg = mock_requests.get.call_args_list[0][1]
         self.assertEqual(100, second_call_second_arg['params']['per_page'])
-        self.assertEqual(1, second_call_second_arg['params']['page'])
->>>>>>> 502cea4c
+        self.assertEqual(1, second_call_second_arg['params']['page'])