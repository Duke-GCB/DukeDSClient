import os
import json
from unittest import TestCase
from ddsc.core.util import KindType
from mock import MagicMock, Mock
from mock.mock import patch
from ddsc.core.remotestore import RemoteProject, RemoteFolder, RemoteFile, RemoteUser
from ddsc.core.remotestore import RemoteStore
from ddsc.core.remotestore import RemoteAuthRole
from ddsc.core.remotestore import RemoteProjectChildren
from ddsc.core.remotestore import RemoteAuthProvider
from ddsc.core.remotestore import ProjectNameOrId
from ddsc.core.remotestore import ProjectFile, RemoteFileUrl


class TestProjectFolderFile(TestCase):
    def test_project_list_item(self):
        projects_sample_json = """
            {
              "results": [
                {
                  "kind": "dds-project",
                  "id": "bc6d2ac6-4a52-4421-b6ef-89b96731e843",
                  "name": "test4",
                  "description": "test4desc",
                  "is_deleted": false,
                  "audit": {
                    "created_on": "2016-02-19T16:33:47.589Z",
                    "created_by": {
                      "id": "5dd78297-1604-457c-87c1-e3a792be16b9",
                      "username": "jpb67",
                      "full_name": "John Bradley"
                    },
                    "last_updated_on": "2016-02-19T16:33:47.764Z",
                    "last_updated_by": {
                      "id": "5dd78297-1604-457c-87c1-e3a792be16b9",
                      "username": "jpb67",
                      "full_name": "John Bradley"
                    },
                    "deleted_on": null,
                    "deleted_by": null
                  }
                }]
            }"""
        blob = json.loads(projects_sample_json)
        project_json = blob['results'][0]
        project = RemoteProject(project_json)
        self.assertEqual('dds-project', project.kind)
        self.assertEqual('bc6d2ac6-4a52-4421-b6ef-89b96731e843', project.id)
        self.assertEqual('test4', project.name)
        self.assertEqual('test4desc', project.description)
        self.assertEqual(False, project.is_deleted)
<<<<<<< HEAD
        self.assertEqual('/', project.remote_path)
=======
        self.assertEqual(os.sep, project.remote_path)
>>>>>>> 0361e1fc

    def test_folder_item(self):
        projects_id_children_sample_json = """
        {
          "results": [
            {
              "kind": "dds-folder",
              "id": "cf99a8f1-aebd-4640-8854-f34d03b7511e",
              "parent": {
                "kind": "dds-project",
                "id": "bc6d2ac6-4a52-4421-b6ef-89b96731e843"
              },
              "name": "thistest",
              "is_deleted": false,
              "audit": {
                "created_on": "2016-02-19T16:38:39.910Z",
                "created_by": {
                  "id": "5dd78297-1604-457c-87c1-e3a792be16b9",
                  "username": "jpb67",
                  "full_name": "John Bradley"
                },
                "last_updated_on": null,
                "last_updated_by": null,
                "deleted_on": null,
                "deleted_by": null
              },
              "project": {
                "id": "bc6d2ac6-4a52-4421-b6ef-89b96731e843"
              },
              "ancestors": [
                {
                  "kind": "dds-project",
                  "id": "bc6d2ac6-4a52-4421-b6ef-89b96731e843",
                  "name": "test4"
                }
              ]
            }
          ]
        }"""
        blob = json.loads(projects_id_children_sample_json)
        folder_json = blob['results'][0]
        folder = RemoteFolder(folder_json, '/tmp')
        self.assertEqual('dds-folder', folder.kind)
        self.assertEqual('cf99a8f1-aebd-4640-8854-f34d03b7511e', folder.id)
        self.assertEqual('thistest', folder.name)
        self.assertEqual(False, folder.is_deleted)
        self.assertEqual('/tmp/thistest', folder.remote_path)

    def test_file_item_new_version(self):
        folders_id_children_sample_json = """
        {
          "results": [
            {
              "kind": "dds-file",
              "id": "3a14eac9-90f4-4667-9999-1625dd6c3d9a",
              "parent": {
                "kind": "dds-folder",
                "id": "cf99a8f1-aebd-4640-8854-f34d03b7511e"
              },
              "name": "bigWigToWig",
              "audit": {
                "created_on": "2016-02-19T16:38:56.229Z",
                "created_by": {
                  "id": "5dd78297-1604-457c-87c1-e3a792be16b9",
                  "username": "jpb67",
                  "full_name": "John Bradley"
                },
                "last_updated_on": null,
                "last_updated_by": null,
                "deleted_on": null,
                "deleted_by": null
              },
              "is_deleted": false,
              "current_version": {
                  "id": "1234",
                  "upload": {
                    "id": "fbdaf8bd-949f-427e-9601-18e8a71b30db",
                    "size": 1874572,
                    "hash": null,
                    "storage_provider": {
                      "id": "90b31bfd-dabe-4d4b-a040-0ac448ede0ad",
                      "name": "duke_swift",
                      "description": "Duke OIT Swift Service"
                    }
                  }
              },
              "project": {
                "id": "bc6d2ac6-4a52-4421-b6ef-89b96731e843"
              },
              "ancestors": [
                {
                  "kind": "dds-project",
                  "id": "bc6d2ac6-4a52-4421-b6ef-89b96731e843",
                  "name": "test4"
                },
                {
                  "kind": "dds-folder",
                  "id": "cf99a8f1-aebd-4640-8854-f34d03b7511e",
                  "name": "thistest"
                }
              ]
            }
          ]
        }
        """
        blob = json.loads(folders_id_children_sample_json)
        file_json = blob['results'][0]
        file = RemoteFile(file_json, '/')
        self.assertEqual('dds-file', file.kind)
        self.assertEqual('3a14eac9-90f4-4667-9999-1625dd6c3d9a', file.id)
        self.assertEqual('bigWigToWig', file.name)
        self.assertEqual(False, file.is_deleted)
        self.assertEqual(1874572, file.size)
        self.assertEqual('/bigWigToWig', file.remote_path)

    def test_file_item(self):
        folders_id_children_sample_json = """
        {
          "results": [
            {
              "kind": "dds-file",
              "id": "3a14eac9-90f4-4667-9999-1625dd6c3d9a",
              "parent": {
                "kind": "dds-folder",
                "id": "cf99a8f1-aebd-4640-8854-f34d03b7511e"
              },
              "current_version": {
                 "id": "1235",
                 "upload": {
                   "id": "fbdaf8bd-949f-427e-9601-18e8a71b30db",
                   "size": 1874572,
                   "hash": null,
                   "storage_provider": {
                     "id": "90b31bfd-dabe-4d4b-a040-0ac448ede0ad",
                     "name": "duke_swift",
                     "description": "Duke OIT Swift Service"
                    }
                 }
              },
              "name": "bigWigToWig",
              "audit": {
                "created_on": "2016-02-19T16:38:56.229Z",
                "created_by": {
                  "id": "5dd78297-1604-457c-87c1-e3a792be16b9",
                  "username": "jpb67",
                  "full_name": "John Bradley"
                },
                "last_updated_on": null,
                "last_updated_by": null,
                "deleted_on": null,
                "deleted_by": null
              },
              "is_deleted": false,
              "project": {
                "id": "bc6d2ac6-4a52-4421-b6ef-89b96731e843"
              },
              "ancestors": [
                {
                  "kind": "dds-project",
                  "id": "bc6d2ac6-4a52-4421-b6ef-89b96731e843",
                  "name": "test4"
                },
                {
                  "kind": "dds-folder",
                  "id": "cf99a8f1-aebd-4640-8854-f34d03b7511e",
                  "name": "thistest"
                }
              ]
            }
          ]
        }
        """
        blob = json.loads(folders_id_children_sample_json)
        file_json = blob['results'][0]
        file = RemoteFile(file_json, '/test')
        self.assertEqual('dds-file', file.kind)
        self.assertEqual('3a14eac9-90f4-4667-9999-1625dd6c3d9a', file.id)
        self.assertEqual('bigWigToWig', file.name)
        self.assertEqual(False, file.is_deleted)
        self.assertEqual(1874572, file.size)
        self.assertEqual('/test/bigWigToWig', file.remote_path)


class TestRemoteUser(TestCase):
    def test_parse_user(self):
        users_json_str = """{
            "results": [
            {
              "id": "12789123897123978",
              "username": "js123",
              "full_name": "John Smith",
              "email": "john.smith@duke.edu",
              "first_name" : "John",
              "last_name" : "Smith"
            }
            ]
        }
        """
        blob = json.loads(users_json_str)
        project_json = blob['results'][0]
        user = RemoteUser(project_json)
        self.assertEqual('12789123897123978', user.id)
        self.assertEqual('js123', user.username)
        self.assertEqual('John Smith', user.full_name)
        self.assertEqual('John', user.first_name)
        self.assertEqual('Smith', user.last_name)
        self.assertEqual('id:12789123897123978 username:js123 full_name:John Smith', str(user))


class TestRemoteAuthRole(TestCase):
    def test_parse_auth_role(self):
        ROLE_DATA = {
            "id": "project_admin",
            "name": "Project Admin",
            "description": "Can update project details, delete project...",
            "permissions": [
                {
                    "id": "view_project"
                },
                {
                    "id": "update_project"
                },
                {
                    "id": "delete_project"
                },
                {
                    "id": "manage_project_permissions"
                },
                {
                    "id": "download_file"
                },
                {
                    "id": "create_file"
                },
                {
                    "id": "update_file"
                },
                {
                    "id": "delete_file"
                }
            ],
            "contexts": [
                "project"
            ],
            "is_deprecated": False
        }
        auth_role = RemoteAuthRole(ROLE_DATA)
        self.assertEqual("project_admin", auth_role.id)
        self.assertEqual("Project Admin", auth_role.name)
        self.assertEqual("Can update project details, delete project...", auth_role.description)
        self.assertEqual(False, auth_role.is_deprecated)

    def test_deprecated_system_role(self):
        ROLE_DATA = {
            "id": "system_admin",
            "name": "System Admin",
            "description": "Can administrate the system",
            "permissions": [
                {
                    "id": "system_admin"
                }
            ],
            "contexts": [
                "system"
            ],
            "is_deprecated": True
        }
        auth_role = RemoteAuthRole(ROLE_DATA)
        self.assertEqual("system_admin", auth_role.id)
        self.assertEqual("System Admin", auth_role.name)
        self.assertEqual("Can administrate the system", auth_role.description)
        self.assertEqual(True, auth_role.is_deprecated)


class TestRemoteStore(TestCase):
    def test_auth_roles_system(self):
        JSON_DATA = {
            "results": [
                {
                    "id": "system_admin",
                    "name": "System Admin",
                    "description": "Can administrate the system",
                    "permissions": [
                        {
                            "id": "system_admin"
                        }
                    ],
                    "contexts": [
                        "system"
                    ],
                    "is_deprecated": False
                },
                {
                    "id": "helper_admin",
                    "name": "Helper Admin",
                    "description": "Can administrate the system also",
                    "permissions": [
                        {
                            "id": "helper_admin"
                        }
                    ],
                    "contexts": [
                        "system"
                    ],
                    "is_deprecated": True
                }
            ]
        }
        expected_str = "id:system_admin name:System Admin description:Can administrate the system"
        auth_roles = RemoteStore.get_active_auth_roles_from_json(JSON_DATA)
        self.assertEqual(1, len(auth_roles))
        self.assertEqual(expected_str, str(auth_roles[0]))

    def test_auth_roles_project(self):
        JSON_DATA = {
            "results": [
                {
                    "id": "project_admin",
                    "name": "Project Admin",
                    "description": "Can update project details, delete project, manage project level permissions and perform all file operations",
                    "permissions": [
                        {
                            "id": "view_project"
                        },
                        {
                            "id": "update_project"
                        },
                        {
                            "id": "delete_project"
                        },
                        {
                            "id": "manage_project_permissions"
                        },
                        {
                            "id": "download_file"
                        },
                        {
                            "id": "create_file"
                        },
                        {
                            "id": "update_file"
                        },
                        {
                            "id": "delete_file"
                        }
                    ],
                    "contexts": [
                        "project"
                    ],
                    "is_deprecated": False
                },
                {
                    "id": "project_viewer",
                    "name": "Project Viewer",
                    "description": "Can only view project and file meta-data",
                    "permissions": [
                        {
                            "id": "view_project"
                        }
                    ],
                    "contexts": [
                        "project"
                    ],
                    "is_deprecated": False
                }
            ]
        }
        auth_roles = RemoteStore.get_active_auth_roles_from_json(JSON_DATA)
        self.assertEqual(2, len(auth_roles))
        ids = set([auth_role.id for auth_role in auth_roles])
        expected_ids = set(["project_admin", "project_viewer"])
        self.assertEqual(expected_ids, ids)

    @patch("ddsc.core.remotestore.DataServiceApi")
    def test_get_projects_with_auth_role(self, mock_data_service_api):
        projects_resp = Mock()
        projects_resp.json.return_value = {
            'results': [
                {
                    'id': '123'
                },
                {
                    'id': '456'
                }
            ]
        }
        mock_data_service_api.return_value.get_projects.return_value = projects_resp
        permission_resp = Mock()
        permission_resp.json.side_effect = [
            {
                'auth_role': {
                    'id': 'project_admin'
                }
            }, {
                'auth_role': {
                    'id': 'file_downloader'
                }
            }
        ]
        mock_data_service_api.return_value.get_user_project_permission.return_value = permission_resp
        remote_store = RemoteStore(config=MagicMock())
        result = remote_store.get_projects_with_auth_role(auth_role='project_admin')
        mock_data_service_api.return_value.get_projects.assert_called()
        self.assertEqual(1, len(result))
        self.assertEqual('123', result[0]['id'])

    @patch("ddsc.core.remotestore.DataServiceApi")
    def test_fetch_remote_project_exclude_response_fields(self, mock_data_service_api):
        exclude_response_fields = ['audit', 'ancestors', 'project']
        projects_resp = Mock()
        projects_resp.json.return_value = {
            'results': [
                {
                    'id': '123',
                    'kind': 'dds-project',
                    'name': 'Project1',
                    'description': '',
                    'is_deleted': False,
                },
            ]
        }
        mock_data_service_api.return_value.get_projects.return_value = projects_resp
        remote_store = RemoteStore(config=MagicMock())
        project_name_or_id = ProjectNameOrId.create_from_project_id('123')
        remote_store.fetch_remote_project(project_name_or_id, must_exist=True, include_children=True)
        mock_data_service_api.return_value.get_project_children.assert_called_with('123', '', exclude_response_fields)

    @patch("ddsc.core.remotestore.DataServiceApi")
    def test_get_project_files(self, mock_data_service_api):
        file_dict = {
            'id': '123',
            'name': 'somefile',
            'size': 100,
            'file_url': 'someurl',
            'hashes': [],
            'ancestors': [],
        }
        files_resp = Mock()
        files_resp.json.return_value = {
            'results': [
                file_dict,
            ]
        }
        mock_data_service_api.return_value.get_project_files.return_value = files_resp

        remote_store = RemoteStore(config=MagicMock())
        project_files = remote_store.get_project_files(Mock())

        self.assertEqual(len(project_files), 1)
        self.assertEqual(project_files[0].id, '123')
        self.assertEqual(project_files[0].name, 'somefile')
        self.assertEqual(project_files[0].size, 100)

    @patch("ddsc.core.remotestore.DataServiceApi")
    def test_constructor(self, mock_data_service_api):
        mock_data_serivce = Mock()
        mock_config = Mock()

        remote_store = RemoteStore(config=mock_config, data_service=mock_data_serivce)
        self.assertFalse(mock_data_service_api.called)
        self.assertEqual(remote_store.data_service, mock_data_serivce)

        remote_store = RemoteStore(config=mock_config)
        self.assertTrue(mock_data_service_api.called)

    @patch("ddsc.core.remotestore.DataServiceApi")
    @patch("ddsc.core.remotestore.RemoteUser")
    def test_fetch_users_no_filter(self, mock_remote_user, mock_data_service_api):
        user_dict = {
            'id': '123',
        }
        users_resp = Mock()
        users_resp.json.return_value = {
            'results': [
                user_dict,
            ]
        }
        mock_data_service_api.return_value.get_users.return_value = users_resp

        remote_store = RemoteStore(config=MagicMock())
        users = remote_store.fetch_users()

        mock_data_service_api.return_value.get_users.assert_called_with(email=None, username=None)
        self.assertEqual(len(users), 1)
        self.assertEqual(users[0], mock_remote_user.return_value)
        mock_remote_user.assert_called_with(user_dict)

    @patch("ddsc.core.remotestore.DataServiceApi")
    @patch("ddsc.core.remotestore.RemoteUser")
    def test_fetch_users_with_filter(self, mock_remote_user, mock_data_service_api):
        user_dict = {
            'id': '123',
        }
        users_resp = Mock()
        users_resp.json.return_value = {
            'results': [
                user_dict,
            ]
        }
        mock_data_service_api.return_value.get_users.return_value = users_resp

        remote_store = RemoteStore(config=MagicMock())
        users = remote_store.fetch_users(email='joe@joe.com', username='joe')

        mock_data_service_api.return_value.get_users.assert_called_with(email='joe@joe.com', username='joe')
        self.assertEqual(len(users), 1)
        self.assertEqual(users[0], mock_remote_user.return_value)
        mock_remote_user.assert_called_with(user_dict)

    def test_lookup_or_register_user_by_email_or_username_with_username(self):
        remote_store = RemoteStore(config=MagicMock())
        remote_store.get_or_register_user_by_username = Mock()
        remote_store.get_or_register_user_by_email = Mock()
        result = remote_store.lookup_or_register_user_by_email_or_username(email=None, username="myuser")
        self.assertEqual(result, remote_store.get_or_register_user_by_username.return_value)
        remote_store.get_or_register_user_by_username.assert_called_with("myuser")
        remote_store.get_or_register_user_by_email.assert_not_called()

    def test_lookup_or_register_user_by_email_or_username_with_email(self):
        remote_store = RemoteStore(config=MagicMock())
        remote_store.get_or_register_user_by_username = Mock()
        remote_store.get_or_register_user_by_email = Mock()
        result = remote_store.lookup_or_register_user_by_email_or_username(email="fakemail@duke.edu", username=None)
        self.assertEqual(result, remote_store.get_or_register_user_by_email.return_value)
        remote_store.get_or_register_user_by_username.assert_not_called()
        remote_store.get_or_register_user_by_email.assert_called_with("fakemail@duke.edu")

    @patch('ddsc.core.remotestore.UserUtil', autospec=True)
    @patch('ddsc.core.remotestore.RemoteUser')
    def test_get_or_register_user_by_username__finds_user(self, mock_remote_user, mock_user_util):
        mock_user_util.return_value.find_user_by_username.return_value = {"id": "123"}

        remote_store = RemoteStore(config=MagicMock())
        result = remote_store.get_or_register_user_by_username("user123")
        self.assertEqual(result, mock_remote_user.return_value)
        mock_remote_user.assert_called_with({"id": "123"})
        mock_util = mock_user_util.return_value
        mock_util.find_user_by_username.assert_called_with("user123")
        mock_util.register_user_by_username.assert_not_called()

    @patch('ddsc.core.remotestore.UserUtil', autospec=True)
    @patch('ddsc.core.remotestore.RemoteUser')
    def test_get_or_register_user_by_username__registers_user(self, mock_remote_user, mock_user_util):
        mock_user_util.return_value.find_user_by_username.return_value = None
        mock_user_util.return_value.register_user_by_username.return_value = {"id": "456"}

        remote_store = RemoteStore(config=MagicMock())
        result = remote_store.get_or_register_user_by_username("user123")
        self.assertEqual(result, mock_remote_user.return_value)
        mock_remote_user.assert_called_with({"id": "456"})
        mock_util = mock_user_util.return_value
        mock_util.find_user_by_username.assert_called_with("user123")
        mock_util.register_user_by_username.assert_called_with("user123")

    @patch('ddsc.core.remotestore.UserUtil', autospec=True)
    @patch('ddsc.core.remotestore.RemoteUser')
    def test_get_or_register_user_by_email__finds_user_by_email(self, mock_remote_user, mock_user_util):
        mock_user_util.return_value.find_user_by_email.return_value = {"id": "123"}

        remote_store = RemoteStore(config=MagicMock())
        result = remote_store.get_or_register_user_by_email("user@user.user")
        self.assertEqual(result, mock_remote_user.return_value)
        mock_remote_user.assert_called_with({"id": "123"})
        mock_util = mock_user_util.return_value
        mock_util.find_user_by_email.assert_called_with("user@user.user")
        mock_util.register_user_by_username.assert_not_called()

    @patch('ddsc.core.remotestore.UserUtil', autospec=True)
    @patch('ddsc.core.remotestore.RemoteUser')
    def test_get_or_register_user_by_email__finds_affiliate_by_email(self, mock_remote_user, mock_user_util):
        mock_user_util.return_value.find_user_by_email.return_value = None
        mock_user_util.return_value.find_affiliate_by_email.return_value = {"uid": "user"}

        remote_store = RemoteStore(config=MagicMock())
        result = remote_store.get_or_register_user_by_email("user@user.user")
        self.assertEqual(result, mock_remote_user.return_value)
        mock_remote_user.assert_called_with(mock_user_util.return_value.register_user_by_username.return_value)
        mock_util = mock_user_util.return_value
        mock_util.find_user_by_email.assert_called_with("user@user.user")
        mock_util.register_user_by_username.assert_called_with("user")

    @patch('ddsc.core.remotestore.UserUtil', autospec=True)
    @patch('ddsc.core.remotestore.RemoteUser')
    def test_get_or_register_user_by_email__unable_to_find_user(self, mock_remote_user, mock_user_util):
        mock_user_util.return_value.find_user_by_email.return_value = None
        mock_user_util.return_value.find_affiliate_by_email.return_value = None

        remote_store = RemoteStore(config=MagicMock())
        with self.assertRaises(ValueError) as raised_exception:
            remote_store.get_or_register_user_by_email("user@user.user")
        self.assertEqual(str(raised_exception.exception), 'Unable to find or register a user with email user@user.user')
        mock_util = mock_user_util.return_value
        mock_util.find_user_by_email.assert_called_with("user@user.user")


class TestRemoteProjectChildren(TestCase):
    def test_simple_case(self):
        project_id = '7aa64c07-6427-44e0-ba38-0959454f77d7'
        folder_id = '29f59d7f-c32e-4305-8148-d0c5800dd06d'
        file_id = '85506b5f-a118-4d7a-8af7-da97b02fc6f2'
        sample_data = [
            {'kind': 'dds-file',
             'parent': {'kind': 'dds-folder', 'id': folder_id},
             'current_version': {
                 'id': '1235',
                 'upload': {'size': 10, 'hash': {'algorithm': 'md5', 'value': '3664d6f3812dbb0d80302ef990b96b51'}},
             },
             'is_deleted': False,
             'name': 'data.txt',
             'id': file_id},
            {'kind': 'dds-folder',
             'parent': {'kind': 'dds-project', 'id': project_id},
             'is_deleted': False,
             'name': 'folder1',
             'id': folder_id}]
        remote_children = RemoteProjectChildren(project_id, sample_data)

        children = remote_children._get_children_for_parent(project_id)
        self.assert_field_values(children, field_name='id', expected_values=[folder_id])

        children = remote_children._get_children_for_parent(folder_id)
        self.assert_field_values(children, field_name='id', expected_values=[file_id])

        children = remote_children._get_children_for_parent(file_id)
        self.assert_field_values(children, field_name='id', expected_values=[])

        tree = remote_children.get_tree()
        self.assertEqual(1, len(tree))
        self.assertEqual(folder_id, tree[0].id)
        self.assertEqual(1, len(tree[0].children))
        self.assertEqual(file_id, tree[0].children[0].id)
        self.assertEqual('3664d6f3812dbb0d80302ef990b96b51', tree[0].children[0].file_hash)

    def assert_field_values(self, items, field_name, expected_values):
        values = [item[field_name] for item in items]
        self.assertEqual(values, expected_values)

    def test_top_level_files(self):
        project_id = 'c5da4e5e-0906-41a0-8b8f-20d99863bbaa'
        file1_id = '35735a28-2d2c-4a11-9440-674bd345d866'
        file2_id = 'eb3514e1-72d7-41ee-bd34-bf059f6f5947'
        file3_id = 'cbb6e497-ed59-4456-98dc-f1aeee01b626'
        sample_data = [{'id': file1_id,
                        'kind': 'dds-file',
                        'name': 'three',
                        'is_deleted': False,
                        'current_version': {
                            'id': '1235',
                            'upload':
                                {'id': '6002c346-d952-4140-8255-a28978e9a1af',
                                 'size': 10,
                                 'hash':
                                     {'algorithm': 'md5',
                                      'value': 'b9dea26997ca089d9f20e372c50565e8'}},
                        },
                        'parent': {'id': project_id, 'kind': 'dds-project'}},
                       {'id': file2_id,
                        'kind': 'dds-file',
                        'name': 'two',
                        'is_deleted': False,
                        'current_version': {
                            'id': '1236',
                            'upload':
                                {'id': 'e710c232-14b2-4cdc-be29-9c9b4c811834',
                                 'size': 10,
                                 'hash':
                                     {'algorithm': 'md5', 'value': '99003d4d61ca0f5367e5d88a24db7812'}},
                        },
                        'parent': {'id': project_id, 'kind': 'dds-project'}},
                       {'id': file3_id,
                        'kind': 'dds-file',
                        'name': 'one',
                        'is_deleted': False,
                        'current_version': {
                            'id': '1236',
                            'upload':
                                {'id': 'ecd507c4-8f04-404d-acef-0ced912e4cdf',
                                 'size': 10,
                                 'hash': None},
                        },
                        'parent': {'id': project_id, 'kind': 'dds-project'}}]

        remote_children = RemoteProjectChildren(project_id, sample_data)
        tree = remote_children.get_tree()
        self.assertEqual(3, len(tree))
        self.assertEqual(file1_id, tree[0].id)
        self.assertEqual('b9dea26997ca089d9f20e372c50565e8', tree[0].file_hash)
        self.assertEqual(file2_id, tree[1].id)
        self.assertEqual('99003d4d61ca0f5367e5d88a24db7812', tree[1].file_hash)
        self.assertEqual(file3_id, tree[2].id)
        self.assertEqual(None, tree[2].file_hash)


class TestReadRemoteHash(TestCase):
    def test_old_way(self):
        """
        Upload contains single "hash" property which contains "value" and "algorithm".
        """
        upload = {
            "hash": {
                "value": "aabbcc",
                "algorithm": "md5"
            }
        }
        hash_info = RemoteFile.get_hash_from_upload(upload)
        self.assertEqual(hash_info["value"], "aabbcc")
        self.assertEqual(hash_info["algorithm"], "md5")

    def test_new_way_one_item(self):
        """
        Upload contains "hashes" array which contains a single element with properties "value" and "algorithm".
        """
        upload = {
            "hashes": [{
                "value": "aabbcc",
                "algorithm": "md5"
            }]
        }
        hash_info = RemoteFile.get_hash_from_upload(upload)
        self.assertEqual(hash_info["value"], "aabbcc")
        self.assertEqual(hash_info["algorithm"], "md5")

    def test_new_way_two_item(self):
        """
        Upload contains "hashes" array which contains a single element with properties "value" and "algorithm".
        """
        upload = {
            "hashes": [
                {
                    "value": "cheese",
                    "algorithm": "cheese"
                }, {
                    "value": "aabbcc",
                    "algorithm": "md5"
                }]
        }
        hash_info = RemoteFile.get_hash_from_upload(upload)
        self.assertEqual(hash_info["value"], "aabbcc")
        self.assertEqual(hash_info["algorithm"], "md5")


class TestRemoteAuthProvider(TestCase):
    def setUp(self):
        self.provider_data1 = {
            "id": "aca35ba3-a44a-47c2-8b3b-afe43a88360d",
            "service_id": "cfde039d-f550-47e7-833c-9ebc4e257847",
            "name": "Duke Authentication Service",
            "is_deprecated": False,
            "is_default": True,
            "login_initiation_url": "https://someurl"
        }

    def test_constructor(self):
        auth_provider = RemoteAuthProvider(self.provider_data1)
        self.assertEqual(auth_provider.id, "aca35ba3-a44a-47c2-8b3b-afe43a88360d")
        self.assertEqual(auth_provider.service_id, "cfde039d-f550-47e7-833c-9ebc4e257847")
        self.assertEqual(auth_provider.name, "Duke Authentication Service")
        self.assertEqual(auth_provider.is_deprecated, False)
        self.assertEqual(auth_provider.is_default, True)
        self.assertEqual(auth_provider.login_initiation_url, "https://someurl")

    @patch("ddsc.core.remotestore.DataServiceApi")
    def test_get_auth_providers(self, mock_data_service_api):
        response = MagicMock()
        response.json.return_value = {
            "results": [self.provider_data1]
        }
        mock_data_service_api().get_auth_providers.return_value = response
        remote_store = RemoteStore(MagicMock())
        providers = remote_store.get_auth_providers()
        self.assertEqual(len(providers), 1)
        self.assertEqual(providers[0].name, "Duke Authentication Service")


class TestProjectNameOrId(TestCase):
    def test_constructors(self):
        item = ProjectNameOrId.create_from_project_id('123')
        self.assertEqual(item.is_name, False)
        self.assertEqual(item.value, '123')
        self.assertEqual('123', item.get_id_or_raise())
        with self.assertRaises(ValueError):
            item.get_name_or_raise()

        item = ProjectNameOrId.create_from_name('mouse')
        self.assertEqual(item.is_name, True)
        self.assertEqual(item.value, 'mouse')
        self.assertEqual('mouse', item.get_name_or_raise())
        with self.assertRaises(ValueError):
            item.get_id_or_raise()

        mock_project = Mock()
        mock_project.id = '456'
        item = ProjectNameOrId.create_from_remote_project(mock_project)
        self.assertEqual(item.is_name, False)
        self.assertEqual(item.value, '456')
        self.assertEqual('456', item.get_id_or_raise())
        with self.assertRaises(ValueError):
            item.get_name_or_raise()

    def test_description(self):
        item = ProjectNameOrId(value='mouse', is_name=True)
        self.assertEqual('name mouse', item.description())
        item = ProjectNameOrId(value='123', is_name=False)
        self.assertEqual('id 123', item.description())

    def test_contained_in_dict(self):
        item = ProjectNameOrId(value='mouse', is_name=True)
        self.assertEqual(True, item.contained_in_dict({'name': 'mouse'}))
        self.assertEqual(False, item.contained_in_dict({'name': 'mouse2'}))
        item = ProjectNameOrId(value='576', is_name=False)
        self.assertEqual(False, item.contained_in_dict({'id': '123'}))
        self.assertEqual(True, item.contained_in_dict({'id': '576'}))


class TestProjectFile(TestCase):
    def setUp(self):
        self.project_file_dict = {
            'id': '123',
            'name': 'somefile',
            'size': 100,
            'file_url': 'someurl',
            'hashes': [],
            'ancestors': [
                {
                    'name': 'data',
                    'kind': KindType.folder_str
                },
                {
                    'name': 'docs',
                    'kind': KindType.folder_str
                },
            ],
        }

    def test_get_remote_parent_path(self):
        project_file = ProjectFile(self.project_file_dict)
        self.assertEqual('/data/docs', project_file.get_remote_parent_path())

    def test_path(self):
        project_file = ProjectFile(self.project_file_dict)
        self.assertEqual('/data/docs/somefile', project_file.path)

    def test_get_local_path(self):
        project_file = ProjectFile(self.project_file_dict)
        self.assertEqual('/tmp/data/docs/somefile', project_file.get_local_path('/tmp/'))

    def test_create_for_dds_file_dict(self):
        file_dict = {
            "id": "123",
            "name": "file1.txt",
            "current_version": {
                "upload": {
                    "size": 100,
                    "hashes": [
                        {"algorithm": "md5", "value": "abc"}
                    ]
                }
            },
            "ancestors": [
                {"name": "parentdir"}
            ]
        }
        project_file = ProjectFile.create_for_dds_file_dict(file_dict)
        self.assertEqual(project_file.id, "123")
        self.assertEqual(project_file.name, "file1.txt")
        self.assertEqual(project_file.size, 100)
        self.assertEqual(project_file.file_url, None)
        self.assertEqual(project_file.hashes, [{"algorithm": "md5", "value": "abc"}])
        self.assertEqual(project_file.ancestors, [{"name": "parentdir"}])
        self.assertEqual(project_file.json_data, {
            'ancestors': [{'name': 'parentdir'}],
            'file_url': None,
            'hashes': [{'algorithm': 'md5', 'value': 'abc'}],
            'id': '123',
            'name': 'file1.txt',
            'size': 100
        })


class TestRemoteFileUrl(TestCase):
    def test_constructor(self):
        remote_file_url = RemoteFileUrl({
            'http_verb': 'GET',
            'host': 'somehost',
            'url': 'someurl',
            'http_headers': []
        })
        self.assertEqual(remote_file_url.http_verb, 'GET')
        self.assertEqual(remote_file_url.host, 'somehost')
        self.assertEqual(remote_file_url.url, 'someurl')
        self.assertEqual(remote_file_url.http_headers, [])<|MERGE_RESOLUTION|>--- conflicted
+++ resolved
@@ -50,11 +50,7 @@
         self.assertEqual('test4', project.name)
         self.assertEqual('test4desc', project.description)
         self.assertEqual(False, project.is_deleted)
-<<<<<<< HEAD
         self.assertEqual('/', project.remote_path)
-=======
-        self.assertEqual(os.sep, project.remote_path)
->>>>>>> 0361e1fc
 
     def test_folder_item(self):
         projects_id_children_sample_json = """
