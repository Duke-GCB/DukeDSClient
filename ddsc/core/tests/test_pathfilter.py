from unittest import TestCase
from ddsc.core.pathfilter import PathFilter, IncludeFilter, ExcludeFilter, PathFilteredProject, PathFilterUtil
from ddsc.core.remotestore import RemoteProject, RemoteFolder, RemoteFile


class TestPathFilter(TestCase):
    def test_invalid_path_setup(self):
        with self.assertRaises(ValueError):
            PathFilter(include_paths=['data'], exclude_paths=['results'])


class TestPathFilterUtil(TestCase):
    def test_normalize_slashes(self):
        paths = [
            'path/no/leading/slash.txt',
            '/path/with/leading_slash.txt',
            'directory/with/trailing/slashes/',
            '/directory/with/slashes/',
            '/directory/with/no/trailing/slash',
        ]
        fixed_paths = PathFilterUtil.normalize_slashes(paths)
        self.assertEqual(fixed_paths, [
            '/path/no/leading/slash.txt',
            '/path/with/leading_slash.txt',
            '/directory/with/trailing/slashes',
            '/directory/with/slashes',
            '/directory/with/no/trailing/slash'
        ])


class TestPathFilteredProject(TestCase):
    def setUp(self):
        project_fields = {
            "id": "12345",
            "kind": "dds-project",
            "name": "mouse",
            "description": "Mouse RNA Data",
            "is_deleted": False,
        }
        folder1_fields = {
            "id": "12346",
            "kind": "dds-folder",
            "name": "data",
            "is_deleted": False
        }
        folder2_fields = {
            "id": "12347",
            "kind": "dds-folder",
            "name": "results",
            "is_deleted": False
        }
        file1_fields = {
            "id": "12348",
            "kind": "dds-file",
            "name": "rg45.txt",
            "is_deleted": False,
            "current_version": {
                "id": "54321",
                "upload": {
                    "size": 100
                },
            }
        }
        file2_fields = {
            "id": "12349",
            "kind": "dds-file",
            "name": "results.doc",
            "is_deleted": False,
            "current_version": {
                "id": "54322",
                "upload": {
                    "size": 100
                },
            }
        }
        file3_fields = {
            "id": "12310",
            "kind": "dds-file",
            "name": "results.csv",
            "is_deleted": False,
            "current_version": {
                "id": "54323",
                "upload": {
                    "size": 100
                },
            }
        }

        self.project = RemoteProject(project_fields)
        folder1 = RemoteFolder(folder1_fields, "/")
        self.project.add_child(folder1)
        folder2 = RemoteFolder(folder2_fields, "/data")
        folder1.add_child(folder2)
        file1 = RemoteFile(file1_fields, "/data")
        self.project.add_child(file1)
        file2 = RemoteFile(file2_fields, "/data/results")
        folder2.add_child(file2)
        file3 = RemoteFile(file3_fields, "/data/results")
        folder2.add_child(file3)

    def test_no_filter(self):
        path_filter = PathFilter(include_paths=[], exclude_paths=[])
        collector = ItemPathCollector()
        path_filtered_project = PathFilteredProject(path_filter, collector)
        path_filtered_project.run(self.project)
        expected = [
            '/',
            '/data',
            '/data/rg45.txt',
            '/data/results',
            '/data/results/results.doc',
            '/data/results/results.csv',
        ]
        self.assertEqual(set(expected), set(collector.visited_paths))

    def test_single_file_include_filter(self):
        path_filter = PathFilter(include_paths=['/data/rg45.txt'], exclude_paths=[])
        collector = ItemPathCollector()
        path_filtered_project = PathFilteredProject(path_filter, collector)
        path_filtered_project.run(self.project)
        expected = [
            '/',
            '/data',
            '/data/rg45.txt',
        ]
        self.assertEqual(set(expected), set(collector.visited_paths))

    def test_single_dir_include_filter(self):
        path_filter = PathFilter(include_paths=['stuff'], exclude_paths=[])
        collector = ItemPathCollector()
        path_filtered_project = PathFilteredProject(path_filter, collector)
        path_filtered_project.run(self.project)
        expected = [
            '/',
        ]
        self.assertEqual(set(expected), set(collector.visited_paths))
        self.assertEqual(["/stuff"], path_filter.get_unused_paths())

    def test_nested_dir_include_filter(self):
        path_filter = PathFilter(include_paths=['/data/results'], exclude_paths=[])
        collector = ItemPathCollector()
        path_filtered_project = PathFilteredProject(path_filter, collector)
        path_filtered_project.run(self.project)
        expected = [
            '/',
            '/data',
            '/data/results',
            '/data/results/results.doc',
            '/data/results/results.csv',
        ]
        self.assertEqual(set(expected), set(collector.visited_paths))

    def test_nested_file_include_filter(self):
        path_filter = PathFilter(include_paths=['/data/results/results.csv'], exclude_paths=[])
        collector = ItemPathCollector()
        path_filtered_project = PathFilteredProject(path_filter, collector)
        path_filtered_project.run(self.project)
        expected = [
            '/',
            '/data',
            '/data/results',
            '/data/results/results.csv',
        ]
        self.assertEqual(set(expected), set(collector.visited_paths))

    def test_nested_dir_exclude_filter(self):
        path_filter = PathFilter(include_paths=[], exclude_paths=['/data/results'])
        collector = ItemPathCollector()
        path_filtered_project = PathFilteredProject(path_filter, collector)
        path_filtered_project.run(self.project)
        expected = [
            '/',
            '/data',
            '/data/rg45.txt',
        ]
        self.assertEqual(set(expected), set(collector.visited_paths))


class ItemPathCollector(object):
    def __init__(self):
        self.visited_paths = []

    def visit_project(self, item):
        self.visited_paths.append(item.remote_path)

    def visit_folder(self, item, parent):
        self.visited_paths.append(item.remote_path)

    def visit_file(self, item, parent):
        self.visited_paths.append(item.remote_path)


class TestIncludeFilter(TestCase):
    def check_filter(self, path_filter, yes_values, no_values):
        for value in yes_values:
            self.assertEqual(True, path_filter.include(value), "should be True {}".format(value))
        for value in no_values:
            self.assertEqual(False, path_filter.include(value), "should be False {}".format(value))

    def test_include_top_level_file(self):
        path_filter = IncludeFilter(["123.txt"])
        yes_values = [
            "/123.txt"
<<<<<<< HEAD
=======
        ]
        no_values = [
            "/data",
            "/.txt",
            "/123",
            "/data/123.txt",
            "/results/123.txt"
        ]
        self.check_filter(path_filter, yes_values, no_values)

    def test_include_top_level_file_with_leading_slash(self):
        path_filter = IncludeFilter(["/123.txt"])
        yes_values = [
            "/123.txt"
>>>>>>> 0361e1fc
        ]
        no_values = [
            "/data",
            "/.txt",
            "/123",
            "/data/123.txt",
            "/results/123.txt"
        ]
        self.check_filter(path_filter, yes_values, no_values)

    def test_include_top_level_dir(self):
        path_filter = IncludeFilter(["data"])
        yes_values = [
            "/data",
            "/data/raw_files",
            "/data/123.txt",
        ]
        no_values = [
            "/123.txt"
            "/.txt",
            "/123",
            "/results/123.txt"
            "/results/data"
        ]
        self.check_filter(path_filter, yes_values, no_values)

    def test_include_nested_dir(self):
        path_filter = IncludeFilter(["data/raw_files"])
        yes_values = [
            "/data",
            "/data/raw_files",
            "/data/raw_files/123.txt",
            "/data/raw_files/data",
            "/data/raw_files/one/two",
        ]
        no_values = [
            "/data/123.txt",
            "/some/raw_files"
            "/raw_files"
            "/raw_files/data.txt"
        ]
        self.check_filter(path_filter, yes_values, no_values)

    def test_include_nested_file(self):
        path_filter = IncludeFilter(["data/raw_files/mine.txt"])
        yes_values = [
            "/data",
            "/data/raw_files",
            "/data/raw_files/mine.txt",
        ]
        no_values = [
            "/mine.txt",
            "/raw_files/mine.txt",
            "/dat/raw_files/mine.txt"
            "/data/raw_files/other.txt",
        ]
        self.check_filter(path_filter, yes_values, no_values)

    def test_include_multiple(self):
        path_filter = IncludeFilter(["data", "stuff/info.txt"])
        yes_values = [
            "/data",
            "/data/raw_files",
            "/data/raw_files/mine.txt",
            "/stuff",
            "/stuff/info.txt"
        ]
        no_values = [
            "/mine.txt",
            "/raw_files/mine.txt",
            "/dat/raw_files/mine.txt"
            "/data/raw_files/other.txt",
            "/stuff/other.txt"
<<<<<<< HEAD
=======
        ]
        self.check_filter(path_filter, yes_values, no_values)

    def test_include_multiple_with_leading_slash(self):
        path_filter = IncludeFilter(["/data", "/stuff/info.txt"])
        yes_values = [
            "/data",
            "/data/raw_files",
            "/data/raw_files/mine.txt",
            "/stuff",
            "/stuff/info.txt"
        ]
        no_values = [
            "/mine.txt",
            "/raw_files/mine.txt",
            "/dat/raw_files/mine.txt"
            "/data/raw_files/other.txt",
            "/stuff/other.txt"
>>>>>>> 0361e1fc
        ]
        self.check_filter(path_filter, yes_values, no_values)


class TestExcludeFilter(TestCase):
    def check_filter(self, path_filter, yes_values, no_values):
        for value in yes_values:
            self.assertEqual(True, path_filter.include(value), "should be True {}".format(value))
        for value in no_values:
            self.assertEqual(False, path_filter.include(value), "should be False {}".format(value))

    def test_include_top_level_file(self):
        path_filter = ExcludeFilter(["123.txt"])
        yes_values = [
            "/data",
            "/.txt",
            "/123",
            "/data/123.txt",
            "/results/123.txt"
<<<<<<< HEAD
=======
        ]
        no_values = [
            "/123.txt"
        ]
        self.check_filter(path_filter, yes_values, no_values)

    def test_include_top_level_file_with_leading_slash(self):
        path_filter = ExcludeFilter(["/123.txt"])
        yes_values = [
            "/data",
            "/.txt",
            "/123",
            "/data/123.txt",
            "/results/123.txt"
>>>>>>> 0361e1fc
        ]
        no_values = [
            "/123.txt"
        ]
        self.check_filter(path_filter, yes_values, no_values)

    def test_include_top_level_dir(self):
        path_filter = ExcludeFilter(["data"])
        yes_values = [
            "/123.txt",
            "/.txt",
            "/123",
            "/results/123.txt"
        ]
        no_values = [
            "/data",
            "/data/123.txt",
            "/data/something",
            "/data/something/123.txt"
        ]
        self.check_filter(path_filter, yes_values, no_values)

    def test_nested_dir(self):
        path_filter = ExcludeFilter(["data/results"])
        yes_values = [
            "/data",
            "/results"
            "/results/123.txt",
        ]
        no_values = [
            "/data/results",
            "/data/results/123.txt"
        ]
        self.check_filter(path_filter, yes_values, no_values)

    def test_include_multiple(self):
        path_filter = ExcludeFilter(["data/results", "test/data.txt"])
        yes_values = [
            "/data",
            "/results"
            "/results/123.txt",
            "/test",
            "/test/data.doc"
<<<<<<< HEAD
=======
        ]
        no_values = [
            "/data/results",
            "/data/results/123.txt",
            "/test/data.txt"
        ]
        self.check_filter(path_filter, yes_values, no_values)

    def test_include_multiple_with_leading_slash(self):
        path_filter = ExcludeFilter(["/data/results", "/test/data.txt"])
        yes_values = [
            "/data",
            "/results"
            "/results/123.txt",
            "/test",
            "/test/data.doc"
>>>>>>> 0361e1fc
        ]
        no_values = [
            "/data/results",
            "/data/results/123.txt",
            "/test/data.txt"
        ]
        self.check_filter(path_filter, yes_values, no_values)<|MERGE_RESOLUTION|>--- conflicted
+++ resolved
@@ -201,8 +201,6 @@
         path_filter = IncludeFilter(["123.txt"])
         yes_values = [
             "/123.txt"
-<<<<<<< HEAD
-=======
         ]
         no_values = [
             "/data",
@@ -217,7 +215,6 @@
         path_filter = IncludeFilter(["/123.txt"])
         yes_values = [
             "/123.txt"
->>>>>>> 0361e1fc
         ]
         no_values = [
             "/data",
@@ -291,8 +288,6 @@
             "/dat/raw_files/mine.txt"
             "/data/raw_files/other.txt",
             "/stuff/other.txt"
-<<<<<<< HEAD
-=======
         ]
         self.check_filter(path_filter, yes_values, no_values)
 
@@ -311,7 +306,6 @@
             "/dat/raw_files/mine.txt"
             "/data/raw_files/other.txt",
             "/stuff/other.txt"
->>>>>>> 0361e1fc
         ]
         self.check_filter(path_filter, yes_values, no_values)
 
@@ -331,8 +325,6 @@
             "/123",
             "/data/123.txt",
             "/results/123.txt"
-<<<<<<< HEAD
-=======
         ]
         no_values = [
             "/123.txt"
@@ -347,7 +339,6 @@
             "/123",
             "/data/123.txt",
             "/results/123.txt"
->>>>>>> 0361e1fc
         ]
         no_values = [
             "/123.txt"
@@ -391,8 +382,6 @@
             "/results/123.txt",
             "/test",
             "/test/data.doc"
-<<<<<<< HEAD
-=======
         ]
         no_values = [
             "/data/results",
@@ -409,7 +398,6 @@
             "/results/123.txt",
             "/test",
             "/test/data.doc"
->>>>>>> 0361e1fc
         ]
         no_values = [
             "/data/results",
